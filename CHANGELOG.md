# Changelog

All notable changes to this project will be documented in this file.

The format is based on [Keep a Changelog](https://keepachangelog.com/en/1.0.0/), and this project
adheres to [Semantic Versioning](https://semver.org/spec/v2.0.0.html).

## [Unreleased]

### Added
* Add `KeepAfterDelete` in `.Spec.VolumeSpec` to keep pvc after mysql cluster been deleted.
* Add default resource to init container.
<<<<<<< HEAD
* Add `MysqlCluster.Spec.BackupResources` to allow the user specifying resources for backup job container.
* Add `MysqlCluster.Spec.BackupLabels` to allow the user specifying labels for backup job pods.
=======
* Add SidecarImage fields to `.Spec` to allow specifying custom sidecar image.
>>>>>>> 37c64109

### Changed
### Removed
### Fixed
* Avoid set read_only conflict when graceful takeover

## [0.6.3] - 2023-05-22

### Added

* `MysqlDatabase` `MysqlUser` Add delete policy
* Add `PtHeartbeatResources` in `.Spec.PodSpec` to allow the user specifying resources for pt-heartbeat.
* Set `MysqlCluter.Spec.BackupSchedule` to empty string to disable recurrent backups
* Add support for backing up to HDFS

### Changed

* Set default MySQL server version to `5.7.35`
* Bump Orchestrator to `3.2.6`
* Change policy/v1beta1 to policy/v1
* Add RBAC permissions when deploying on OpenShift

### Removed

* Remove PodSecurityPolicy

### Fixed

* Bump `golang.org/x/net` to 0.8 (fix: CVE-2022-41723, CVE-2022-27664, CVE-2021-33194)
* Orchestrator can't properly update or migrate when it more than one
* Operator service account have no access to update mysqlbackups/status
* Recurrent backup remote delete policy can not update according to the `cluster.Spec.BackupRemoteDeletePolicy`
* When the operator is restarted, it will process the Pod list once to prevent the state of the pod from being changed automatically because it is not updated (especially if the PVC is full).

## [0.6.2] - 2021-12-28

### Fixed
 * `orchestrator.secretName` is ignored in helm charts


## [0.6.1] - 2021-12-22

### Changed

* Bump <https://github.com/bitpoke/build> to 0.7.1

### Fixed

* Fix the app version in the published Helm charts

## [0.6.0] - 2021-12-21

### Added

* If you want to save mysql backup to AWS S3, `AWS_ACCESS_KEY_ID` and `AWS_SECRET_ACCESS_KEY` were the only options, but now you can use `AWS_SESSION_TOKEN` or `AWS_ROLE_ARN` and `AWS_WEB_IDENTITY_TOKEN_FILE`
* Add `orchestrator.persistence.selector.matchLabels` and `orchestrator.persistence.annotations` for
   persistence depolyment with constraints
* Add `orchestrator.persistence.fsGroupWorkaroundEnabled` for persistent volume
   provisioners wich don't support fsGroup in security context (fixes #615)
* Add `appSecretLabels`, `appSecretAnnotations`, `backupSecretLabels`, `backupSecretAnnotations` to provide
   custom labels and annotations to created app and backup secrets
* Update rclone to `v1.57.0`
* For s3, enable the no_check_bucket option for rclone
* Allow setting metrics and health checking listening addresses

### Changed

* Allow setting pod security context when deploying with Helm
* Use [distroless](https://github.com/GoogleContainerTools/distroless) as base image for orchestrator container
* Use networking.k8s.io/v1 instead of extensions/v1beta1 for ingress
* Use `Service.spec.publishNotReadyAddresses` instead of `service.alpha.kubernetes.io/tolerate-unready-endpoints`
* Use [git-semver](https://github.com/mdomke/git-semver) for setting versions
* Gracefull shutdown is enabled by default

### Removed

* Removed support for Helm 2

### Fixed

* Make sure orchestrator can find its templates [#741](https://github.com/bitpoke/mysql-operator/issues/741)
* Workaround CRD generation with `preserveUnknownFields=false` [kubernetes-sigs/controller-tools#476](https://github.com/kubernetes-sigs/controller-tools/issues/476)

## [0.5.3] - 2021-12-06

### Added

### Changed

### Removed

### Fixed

* Workaround CRD generation with `preserveUnknownFields=false` [kubernetes-sigs/controller-tools#476](https://github.com/kubernetes-sigs/controller-tools/issues/476)

## [0.5.2] - 2021-11-23

### Added

* If you want to save mysql backup to AWS S3, `AWS_ACCESS_KEY_ID` and `AWS_SECRET_ACCESS_KEY` were the only options, but now you can use `AWS_SESSION_TOKEN` or `AWS_ROLE_ARN` and `AWS_WEB_IDENTITY_TOKEN_FILE`

### Changed

* Update rclone to `v1.57.0`

### Removed

### Fixed

* Make sure orchestrator can find its templates [#741](https://github.com/bitpoke/mysql-operator/issues/741)

## [0.5.1] - 2021-10-12

### Added

* Add `orchestrator.persistence.fsGroupWorkaroundEnabled` for persistent volume
   provisioners wich don't support fsGroup in security context (fixes #615)

### Changed

* Allow setting pod security context when deploying with Helm
* Use [distroless](https://github.com/GoogleContainerTools/distroless) as base image for orchestrator container

### Removed

### Fixed

## [0.5.0] - 2021-10-06

### Added

* Add `image` and `mysqlVersion` options to MysqlCluster chart. This bumps the chart version to `0.3.1`
* Add `backupAffinity`, `backupNodeSelector`, `backupPriorityClassName`, `backupTolerations`
   to `.Spec.PodSpec` to allow specifying custom scheduling constraints for backup jobs.
* Add the ability to set the `imagePullSecrets` for the operator statefulset.
* Add Google Drive via service account as backup option.
* Add `initBucketURL` and `initBucketSecretName` options to MysqlCluster chart. This bumps the chart version to `0.3.0`
* Add an example of how initContainers can be used to fix hostPath permissions.
* Add a lifecycle preStop hook for the `mysql` container. Before killing the master MySQL process,
   it triggers a `graceful-master-takeover-auto` command in Orchestrator. This is disabled by
   default, to enable it set `gracefulShutdown.enabled=true` in chart values or set the controller
   command argument `failover-before-shutdown` to `true`.
* Add `mysqlLifecycle` to `.Spec.PodSpec` to allow overriding the default lifecycle hook for the
   `mysql` container.
* Add `backupCompressCommand` and `backupDecompressCommand` to allow using
   different compressors/decompressors when backing up or restoring.
* Add support for MySQL version 8.0
* Add `go modules` cache
* Support cron timezone

### Changed

* Only add `binlog-space-limit` for `percona` image
* Make user-defined InitContainer take the precedence
* Set timeout of 15s on connection between the operator and Orchestrator
* Bump controller-util dependency to 0.3.0 which fixes some updates on pod spec.
* Removed `NO_AUTO_VALUE_ON_ZERO` from `sql-mode` to be inline with MySQL default value
* Remove use go module instead of dep
* Update k8s client to `v0.21.2`
* Update kubebuilder (to `v2.3.1`) along with controller-runtime (to `v0.9.2`) and controller-gen
* Update rclone to `v1.53.1`
* Update `Orchestrator` version from `v3.1.2` to `v3.2.3`
* Set default MySQL server version to `5.7.31`
* Generate CRDs with controller-gen `v0.5.0`
* Update `getOrdinalFromHostname` and `IsFirstPodInSet`
* Use `klog` for logging
* Use <https://github.com/bitpoke/build> for building the project

### Removed

### Fixed

* Fix insufficient permissions during startup
* Fix the `xtrabackup` `--tables-exclude` cannot take effect
* Fix the pod unable to connect `Orchestrator`
* Fix pod labels diff of map
* Fixed backup cleanup job bug (#577)
* Fix Kubebuilder path in Makefile.
* Fix #632 lifeCycle preStop script is not copied to given directory.
* Fix #637 mysqlbackup status is not updated correctly.
* Fix #647 custom conf can't overwrite the default conf
* Fix #627 let Orchestrator do the failover
* Fix #694 the error caused by backing up without waiting for master to be created.

## [0.4.0] - 2020-06-17

### Added

* Added a `ServiceMonitor` to the operator chart that scrapes all MySQL instances.
* Added a test suite for RunCloneCommand logic, along with a mock backup server.
* Added checks for service availability when cloning.
* Added "fail fast" logic when unexpected errors occur during cloning/download.
* Added `dataDir` cleanup code so that interrupted cloning does not leave dataDir in an
   inconsistent state.
* Added e2e test demonstrating cloning failure when PVC is removed and pod recreated.
* Add `MetricsExporterExtraArgs` field on MySQLCluster resource that allows to specify command line
   arguments to pass to MySQL metrics exporter.
* Allow using custom secret for app credentials in `mysql-cluster` chart.
* Add `XbstreamExtraArgs` field on MySQLCluster resource that allows to specify extra command line
   arguments to xbstream.
* Add `XtrabackupExtraArgs`, `XtrabackupPrepareExtraArgs`, `XtrabackupTargetDir` to parametrize
   xtrabackup.
* Add `RcloneExtraArgs` to parametrize rclone command.
* Add `InitFileExtraSQL` to insert custom init SQL queries that will be run at MySQL
   initialization.
* Add `Volumes` and `VolumesMounts` in `.Spec.PodSpec` to allow the user specifying custom volume
   mounts.
* Add `InitContainers` and `Containers` in `.Spec.PodSpec` to allow the user specifying custom containers.
* Add `MetricsExporterResources` and `MySQLOperatorSidecarResrouces` in `.Spec.PodSpec` to allow
   the user specifying resources for thos sidecars containers.
* Add command line flag to configure number of workers for orchestrator controller.
* Add livenessProbe to controller

### Changed

* [#422](https://github.com/presslabs/mysql-operator/pull/422) adds the `SidecarServerPort` to the
   `MasterService` and introduces one new service, HealthyReplicasService, so that we can try to
   clone from replicas first, then fall back to master.
* Changed the connect timeout from the default of 30s to 5s so that an empty k8s service will not
   cause cloning attempts to hang unnecessarily for 30s.
* Update documentation structure and formatting.
* Update Orchestrator version to v3.1.4
* Update orchestrator base image to `alpine:3.11`.
* Update FailoverInProgress condition to false when both Replicas and ReadyNodes are 0.
* Fall back to current master, not pod 0, when no healthy replicas found for backup candidate.
* Change the `mysql-operator` chart to be helm v3 compatible while keeping backward compatibility.
* Change logging: change `cluster` logging field to `key`; normalize logging and more details;
   output Stackdrive compatible format.
* Decrease `MASTER_CONNECT_RETRY` interval from 10 to 1 second.
* Deprecate `TmpfsSize` because can be handled using `ExtraVolumes` and `ExtraMySQLVolumesMounts`.
* Update cron documentation
* Set InnoDB buffer parameter: `innodb_buffer_pool_instances` to `min(resources.limit.cpu,
   floor(innodb_buffer_pool_size/1G))` (see #502)
* Change default resource requests/limits for `sidecar` container: requested=10m/32Mi, limit=the same as `.spec.podSpec.resources.limit`
* Change default resource requests/limits for `exporter` container: requested=10m/32Mi, limit=100m/128Mi
* Change default resource requests/limits for `heartbeat` container: requested=10m/32Mi, limit=100m/64Mi
* If [`extra_port`](https://www.percona.com/doc/percona-server/5.7/performance/threadpool.html#extra_port)
   is defined in the cluster spec, metrics exporter will use it to connect to MySQL providing that
   [`extra_max_connections`](https://www.percona.com/doc/percona-server/5.7/performance/threadpool.html#extra_max_connections)
   is larger than the default `1`. If MySQL server runs out of available connections, using `extra_port`
   allows the exporter to continue collecting MySQL metrics.
* Change the default number of workers for orchestrator controller from 1 to 10.

### Removed

### Fixed

* Update and fix e2e tests
* Fix double date string in backup path
* Fix double date string in bakup path
* Copy the nodeSelector as-is in the statefulset (fixes #454)
* Fix flakines in ReadOnly cluster condition (fixes #434)
* Fix rounding in computing `innodb-buffer-pool-size` (fixes #501)
* rclone extra arguments are now properly passed to the backup job.

## [0.3.8] - 2020-01-22

### Fixed

* Fixed `TmpfsSize` type in CRD

## [0.3.7] - 2020-01-22

### Added

* Add support for mounting a tmpfs into /tmp. Add `TmpfsSize` field on the cluster

## [0.3.6] - 2020-01-08

### Added

* Update `mysql-cluster` chart to support setting `backupScheduleJobsHistoryLimit`

### Changed

* Increase size of `value` column in `sys.operator` table (see
   [#447](https://github.com/presslabs/mysql-operator/pull/447#issuecomment-572538559)) (fixes #446)
* Determine master logic: prevent to follow infinit loops

### Fixed

* Use custom server offset (`MyServerIDOffset`) when deciding to clone from bucket

## [0.3.5] - 2019-11-28

### Changed

* Update Orchestrator version to v3.1.2
* Update Go lang to 1.13.4

### Fixed

* Don't require `backupSecretName` if not set. Fixes delete on remove when using workload identity

## [0.3.4] - 2019-11-04

### Added

* Update `mysql-cluster` chart to support custom server id offset

### Changed

* During failover don't interfere with readdable/wriatable master (fixes #411)
* Imorove logging

## [0.3.3] - 2019-10-03

### Added

* Allow server id offset to be set via `MySQLCluster` resource by adding `MyServerIDOffset` field

### Changed

* Make app credentials optional for mysql-cluster chart
* Don't create user with empty password (fixes #385)

### Fixed

* Fix wrong enviroment for `mysql` container
* Fix pt-kill client configure file prefix

## [0.3.2] - 2019-07-26

### Changed

* Update docs structure on
   [presslabs.com/docs/mysql-operator/](https://www.presslabs.com/docs/mysql-operator/)
* Set limit on mysql `mysql-init-only` container the same as on the `mysql` container (fixes #371)
* Don't limit memory on sidecars containers

## [0.3.1] - 2019-07-17

### Fixed

* Upgrade path from version `v0.2.x` (#369)
* Changes the default leader election id from `controller-leader-election-helper` to
   `mysql-operator-leader-election` (#368)

## [0.3.0] - 2019-07-08

### Added

* add a new cluster condition `FailoverInProgress` that marks the cluster during a failover
* set orchestrator related events on the cluster: `OrcFailureDetection`,
   `OrcPostUnsuccessfulFailover`, `OrcPostMasterFailover`, `OrcPostIntermediateMasterFailover`
* new command line flag `--mysql-versions-to-image` to allow user to specify image for a mysql
   version
* add print column in mysqlcluster CRD: `Ready`, `Replicas`, `Age`
* allow specifying more PodSpec on MySQL cluster (9b6b46f)
* add a node controller for MySQL configuration (1950812)
* add "standard" labels on services created by the operator (#299)

### Changed

* merge Orchestrator chart with the mysql-operator chart. Now instead of deployment it uses a
   statefulset
* nodes are removed from cluster status at scale down
* use init container for MySQL initialization (#342)
* enhance Backup Job Pod for Workload Identity (#366)
* refactor of how the information flow works: from k8s -> Operator -> Orchestrator; the sidecar
   container does not connect to Orchestrator anymore.
* rename of `initBackupURI` to `initBackupURL` (a3c6556)
* use of Percona CentOS based images (#254)
* don't run as `root` user in containers (#291)
* rename orchestrator finalizer (to block cluster deletion while it's registered into Orchestrator)
   from `OrchestratorFinalizer` to `mysql.presslabs.org/registered-in-orchestrator` (bfe4646)
* improvement of `getBackupCandidate` function (9ce4e68)
* configure MySQL using `init-file` (beb41ce, e5823cb)
* rename `AWS_SECRET_KEY` field from bucket/backup secret to `AWS_SECRET_ACCESS_KEY` (#301)
* use an internal status table to store the MySQL status (181909f)
* use a common headless service for all MySQL nodes to reduce the host-name length (#246)

### Removed

* cleanup of deprecated fields: `bucketURI` and top-level `MySQLCluster.spec.volumeSpec` PVC
   specification (d909ab9, df80b28)

### Fixed

* fix readiness probe for MySQL container
* fix remote storage delete bug
* fix mysqlbackup deletion failure when cluster is not found
* fix #350 where no backups were created when one fails
* fix #107, the orchestrator RAFT issue

[Unreleased]: https://github.com/presslabs/mysql-operator/compare/v0.4.0...HEAD
[0.3.8]: https://github.com/presslabs/mysql-operator/compare/v0.3.7...v0.3.8
[0.3.7]: https://github.com/presslabs/mysql-operator/compare/v0.3.6...v0.3.7
[0.3.6]: https://github.com/presslabs/mysql-operator/compare/v0.3.5...v0.3.6
[0.3.5]: https://github.com/presslabs/mysql-operator/compare/v0.3.4...v0.3.5
[0.3.4]: https://github.com/presslabs/mysql-operator/compare/v0.3.3...v0.3.4
[0.3.3]: https://github.com/presslabs/mysql-operator/compare/v0.3.2...v0.3.3
[0.3.2]: https://github.com/presslabs/mysql-operator/compare/v0.3.1...v0.3.2
[0.3.1]: https://github.com/presslabs/mysql-operator/compare/v0.3.0...v0.3.1
[0.3.0]: https://github.com/presslabs/mysql-operator/compare/v0.2.10...v0.3.0<|MERGE_RESOLUTION|>--- conflicted
+++ resolved
@@ -10,12 +10,9 @@
 ### Added
 * Add `KeepAfterDelete` in `.Spec.VolumeSpec` to keep pvc after mysql cluster been deleted.
 * Add default resource to init container.
-<<<<<<< HEAD
+* Add SidecarImage fields to `.Spec` to allow specifying custom sidecar image.
 * Add `MysqlCluster.Spec.BackupResources` to allow the user specifying resources for backup job container.
 * Add `MysqlCluster.Spec.BackupLabels` to allow the user specifying labels for backup job pods.
-=======
-* Add SidecarImage fields to `.Spec` to allow specifying custom sidecar image.
->>>>>>> 37c64109
 
 ### Changed
 ### Removed
