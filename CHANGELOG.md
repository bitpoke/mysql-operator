--- conflicted
+++ resolved
@@ -8,6 +8,8 @@
 ## [Unreleased]
 
 ### Added
+ * Add `CandidateNode` field in `MysqlBackup.Spec` to allow the user specifying candidate node for backup.
+
 ### Changed
 ### Removed
 ### Fixed
@@ -15,19 +17,11 @@
 ## [0.6.3] - 2023-05-22
 
 ### Added
-<<<<<<< HEAD
- * `MysqlDatabase` `MysqlUser` Add delete policy
- * Add `PtHeartbeatResources` in `.Spec.PodSpec` to allow the user specifying resources for pt-heartbeat.
- * Add `CandidateNode` field in `MysqlBackup.Spec` to allow the user specifying candidate node for backup.
- * Set `MysqlCluter.Spec.BackupSchedule` to empty string to disable recurrent backups
-=======
-
 * `MysqlDatabase` `MysqlUser` Add delete policy
 * Add `PtHeartbeatResources` in `.Spec.PodSpec` to allow the user specifying resources for pt-heartbeat.
 * Set `MysqlCluter.Spec.BackupSchedule` to empty string to disable recurrent backups
 * Add support for backing up to HDFS
 
->>>>>>> e1af942d
 ### Changed
 
 * Set default MySQL server version to `5.7.35`
